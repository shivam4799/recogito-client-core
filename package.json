--- conflicted
+++ resolved
@@ -46,12 +46,8 @@
     "downshift": "^5.4.6",
     "node-polyglot": "^2.4.0",
     "preact": "^10.4.1",
-<<<<<<< HEAD
-    "react-contenteditable": "^3.3.3",
+    "react-autosize-textarea": "^7.1.0",
     "react-select": "^3.1.1",
-=======
-    "react-autosize-textarea": "^7.1.0",
->>>>>>> f762de67
     "react-transition-group": "^4.3.0",
     "timeago-react": "^3.0.1",
     "tiny-emitter": "^2.1.0",
